N_EPOCHS: 50
LEARNING_RATE: 3.0-4
BATCH_SIZE: 8
IMAGE_SIZE: [ 256, 256 ]
NUM_WORKERS: 0
SEED: 42
<<<<<<< HEAD
=======
DEVICE: "cuda" if torch.cuda.is_available() else "cpu"
>>>>>>> 1f28da82

TRAIN_DIR: "./data/train"
VAL_DIR: "./data/val"
TEST_DIR: "./data/test"
LOG_DIR: "./logs"
MODEL_SAVE_DIR: "./bin"<|MERGE_RESOLUTION|>--- conflicted
+++ resolved
@@ -1,13 +1,9 @@
 N_EPOCHS: 50
-LEARNING_RATE: 3.0-4
+LEARNING_RATE: 3.0e-4
 BATCH_SIZE: 8
 IMAGE_SIZE: [ 256, 256 ]
 NUM_WORKERS: 0
 SEED: 42
-<<<<<<< HEAD
-=======
-DEVICE: "cuda" if torch.cuda.is_available() else "cpu"
->>>>>>> 1f28da82
 
 TRAIN_DIR: "./data/train"
 VAL_DIR: "./data/val"
