import os
import time

import numpy as np
import torch
import torch.nn as nn
import torch.optim as optim
from torch.optim import lr_scheduler
from torch.utils.data import DataLoader
from torch.utils.tensorboard import SummaryWriter
from tqdm import tqdm

from dataset.image_dataset import ImageDataset
from dataset.transforms import get_train_transforms, get_val_transforms
from models.deeplab_v3p import DeepLabV3Plus
from models.unet import UNet
from utils.constants import (
    N_EPOCHS,
    LEARNING_RATE,
    BATCH_SIZE,
    NUM_WORKERS,
    DEVICE,
    set_seed
)
from utils.metrics import BCEDiceLoss, hausdorff_distance, dice_score


def train_step(
        model: nn.Module,
        dataloader: DataLoader,
        optimizer: optim.Optimizer,
        criterion: callable,
        device: str,
        scaler: torch.amp.GradScaler,
        epoch: int = None,
        writer: SummaryWriter = None,
        scheduler: lr_scheduler.LRScheduler = None,
) -> dict[str, np.ndarray]:
    running_loss = 0.0
    running_dice = 0.0
    running_hausdorff = 0.0
    n_batches = len(dataloader)
    history = {"loss": np.zeros(n_batches), "dice": np.zeros(n_batches), "hausdorff": np.zeros(n_batches)}
    progress = tqdm(enumerate(dataloader), total=n_batches, desc="Training", unit="batch")

    model.train()
    for i, (imgs, masks) in progress:
        imgs, masks = imgs.to(device), masks.to(device)

        with torch.autocast(device):
            preds = model(imgs)
            loss = criterion(preds, masks)

        optimizer.zero_grad(set_to_none=True)
        scaler.scale(loss["combined"]).backward()
        scaler.step(optimizer)
        scaler.update()
        scheduler.step() if scheduler else None

        history["loss"][i] = loss["combined"].item()
        history["dice"][i] = dice_score(preds, masks)
        history["hausdorff"][i] = hausdorff_distance(preds, masks)

        if writer is not None:
            global_step = epoch * n_batches + i
            last_lr = scheduler.get_last_lr()[0]

            writer.add_scalar("Loss/train", history["loss"][i], global_step)
            writer.add_scalar("Dice/train", history["dice"][i], global_step)
            writer.add_scalar("Hausdorff/train", history["hausdorff"][i], global_step)
            writer.add_scalar("LearningRate/train", last_lr, global_step)

        running_loss += history["loss"][i]
        running_dice += history["dice"][i]
        running_hausdorff += history["hausdorff"][i]

        progress.set_postfix({
            "loss": f"{running_loss / (i + 1):.4f}",
            "dice": f"{running_dice / (i + 1):.4f}",
        })

    return history


def eval_step(
        model: nn.Module,
        dataloader: DataLoader,
        criterion: callable,
        device: str,
        epoch: int = None,
        writer: SummaryWriter = None,
        test_set: bool = False,
) -> dict[str, np.ndarray]:
    running_loss = 0.0
    running_dice = 0.0
    running_hausdorff = 0.0
    n_batches = len(dataloader)
    history = {"loss": np.zeros(n_batches), "dice": np.zeros(n_batches), "hausdorff": np.zeros(n_batches)}

    desc = "Testing" if test_set else "Validation"
    progress = tqdm(enumerate(dataloader), total=n_batches, desc=desc, unit="batch")

    model.eval()
    with torch.no_grad():
        for i, (imgs, masks) in progress:
            imgs, masks = imgs.to(device), masks.to(device)
            preds = model(imgs)
            loss = criterion(preds, masks)

            history["loss"][i] = loss["combined"].item()
            history["dice"][i] = dice_score(preds, masks)
            history["hausdorff"][i] = hausdorff_distance(preds, masks)

            if not test_set and writer is not None:
                global_step = epoch * n_batches + i
                writer.add_scalar("Loss/val", history["loss"][i], global_step)
                writer.add_scalar("Dice/val", history["dice"][i], global_step)
                writer.add_scalar("Hausdorff/val", history["hausdorff"][i], global_step)

                if i == 0:
                    writer.add_images("Images/val", imgs, global_step)
                    writer.add_images("Masks/val", masks, global_step)
                    writer.add_images("Predictions/val", preds, global_step)

            running_loss += history["loss"][i]
            running_dice += history["dice"][i]
            running_hausdorff += history["hausdorff"][i]

            progress.set_postfix({
                "loss": f"{running_loss / (i + 1):.4f}",
                "dice": f"{running_dice / (i + 1):.4f}",
            })

    return history


def train(model: nn.Module):
    set_seed()
    model.to(DEVICE)
    print(f"Using device: {DEVICE}")

    model_name = type(model).__name__
    model_name_ext = model_name + time.strftime("_%d-%m-%Y_%H-%M-%S_")

    log_dir = os.path.join("..", "logs", model_name_ext)
    writer = SummaryWriter(log_dir=log_dir)
    print(f"Tensorboard logs at: {log_dir}")

    train_set = ImageDataset("../data/train", transforms=get_train_transforms())
    val_set = ImageDataset("../data/val", transforms=get_val_transforms())
    test_set = ImageDataset("../data/test", transforms=get_val_transforms())

    train_loader = DataLoader(train_set, batch_size=BATCH_SIZE, shuffle=True, num_workers=NUM_WORKERS, pin_memory=True)
    val_loader = DataLoader(val_set, batch_size=BATCH_SIZE, shuffle=False, num_workers=NUM_WORKERS, pin_memory=True)
    test_loader = DataLoader(test_set, batch_size=BATCH_SIZE, shuffle=False, num_workers=NUM_WORKERS, pin_memory=True)

    optimizer = optim.AdamW(model.parameters(), lr=LEARNING_RATE)
    scheduler = lr_scheduler.OneCycleLR(
        optimizer,
        max_lr=LEARNING_RATE,
        steps_per_epoch=len(train_loader),
        epochs=N_EPOCHS
    )
    criterion = BCEDiceLoss()
    scaler = torch.amp.GradScaler()

    train_hist, val_hist = {}, {}
    for epoch in range(N_EPOCHS):
        print(f"\nEpoch [{epoch + 1}/{N_EPOCHS}] - {model_name}")
        print("-" * 30)

        train_hist = train_step(
            model,
            train_loader,
            optimizer,
            criterion,
            DEVICE,
            scaler,
            epoch,
            writer=writer,
            scheduler=scheduler
        )
        val_hist = eval_step(
            model,
            val_loader,
            criterion,
            DEVICE,
            epoch,
            writer=writer
        )

        train_loss = train_hist["loss"].mean()
        train_dice = train_hist["dice"].mean()
        val_loss = val_hist["loss"].mean()
        val_dice = val_hist["dice"].mean()

        print(f"lr: {scheduler.get_last_lr()[0]:.6f}")
        print(f"Train Loss: {train_loss:.4f} - Train Dice: {train_dice:.4f}")
        print(f"Val Loss: {val_loss:.4f} - Val Dice: {val_dice:.4f}")

    print("-" * 30 + "\nTraining complete\n" + "-" * 30)

    test_hist = eval_step(model, test_loader, criterion, DEVICE, test_set=True)
    test_loss = test_hist["loss"].mean()
    test_dice = test_hist["dice"].mean()
    print(f"Test Loss: {test_loss:.4f} - Test Dice: {test_dice:.4f}")

    # For some reason, the metrics dict are not being shown in tensorboard,
    # so we moved them to the hparams dict.
    writer.add_hparams(
        {
<<<<<<< HEAD
            'hparam/hp_optimizer': type(optimizer).__name__,
            'hparam/hp_scheduler': type(scheduler).__name__,
            'hparam/hp_learning_rate': LEARNING_RATE,
            'hparam/hp_batch_size': BATCH_SIZE,
            'hparam/hp_n_epochs': N_EPOCHS,

=======
            'hparam/hp_learning_rate': LEARNING_RATE,
            'hparam/hp_batch_size': BATCH_SIZE,
            'hparam/hp_n_epochs': N_EPOCHS,
>>>>>>> cdf2b038
            'hparam/m_train_loss': train_hist["loss"].mean(),
            'hparam/m_train_dice': train_hist["dice"].mean(),
            'hparam/m_train_hausdorff': train_hist["hausdorff"].mean(),
            'hparam/m_val_loss': val_hist["loss"].mean(),
            'hparam/m_val_dice': val_hist["dice"].mean(),
            'hparam/m_val_hausdorff': val_hist["hausdorff"].mean(),
            'hparam/m_test_loss': test_loss,
            'hparam/m_test_dice': test_dice,
            'hparam/m_test_hausdorff': test_hist["hausdorff"].mean(),
        },
        {}
    )

    model_path = os.path.join("..", "bin", f"{model_name_ext}dice{int(test_dice * 100):}.pth")
    os.makedirs(os.path.dirname(model_path), exist_ok=True)
    torch.save(model.state_dict(), model_path)
    print(f"Model saved at: {model_path}\n\n")

    writer.flush()
    writer.close()


if __name__ == "__main__":
    train(UNet(3, 1))
    train(DeepLabV3Plus(3, 1))<|MERGE_RESOLUTION|>--- conflicted
+++ resolved
@@ -22,7 +22,7 @@
     DEVICE,
     set_seed
 )
-from utils.metrics import BCEDiceLoss, hausdorff_distance, dice_score
+from utils.metrics import BCEDiceLoss, update_history
 
 
 def train_step(
@@ -36,11 +36,17 @@
         writer: SummaryWriter = None,
         scheduler: lr_scheduler.LRScheduler = None,
 ) -> dict[str, np.ndarray]:
-    running_loss = 0.0
-    running_dice = 0.0
-    running_hausdorff = 0.0
     n_batches = len(dataloader)
-    history = {"loss": np.zeros(n_batches), "dice": np.zeros(n_batches), "hausdorff": np.zeros(n_batches)}
+    running_metrics = {
+        "loss": 0.0,
+        "dice": 0.0,
+        "hausdorff": 0.0
+    }
+    history = {
+        "loss": np.zeros(n_batches),
+        "dice": np.zeros(n_batches),
+        "hausdorff": np.zeros(n_batches)
+    }
     progress = tqdm(enumerate(dataloader), total=n_batches, desc="Training", unit="batch")
 
     model.train()
@@ -57,26 +63,21 @@
         scaler.update()
         scheduler.step() if scheduler else None
 
-        history["loss"][i] = loss["combined"].item()
-        history["dice"][i] = dice_score(preds, masks)
-        history["hausdorff"][i] = hausdorff_distance(preds, masks)
+        history, running_metrics = update_history(history, running_metrics, masks, preds, loss, i)
 
         if writer is not None:
             global_step = epoch * n_batches + i
-            last_lr = scheduler.get_last_lr()[0]
-
-            writer.add_scalar("Loss/train", history["loss"][i], global_step)
-            writer.add_scalar("Dice/train", history["dice"][i], global_step)
-            writer.add_scalar("Hausdorff/train", history["hausdorff"][i], global_step)
-            writer.add_scalar("LearningRate/train", last_lr, global_step)
-
-        running_loss += history["loss"][i]
-        running_dice += history["dice"][i]
-        running_hausdorff += history["hausdorff"][i]
+            writer.add_scalar("Train/Loss", history["loss"][i], global_step)
+            writer.add_scalar("Train/Dice", history["dice"][i], global_step)
+            writer.add_scalar("Train/Hausdorff", history["hausdorff"][i], global_step)
+
+            if scheduler is not None:
+                last_lr = scheduler.get_last_lr()[0]
+                writer.add_scalar("Train/LearningRate", last_lr, global_step)
 
         progress.set_postfix({
-            "loss": f"{running_loss / (i + 1):.4f}",
-            "dice": f"{running_dice / (i + 1):.4f}",
+            "loss": f"{history["loss"][i]:.4f}",
+            "dice": f"{history["dice"][i]:.4f}",
         })
 
     return history
@@ -91,11 +92,17 @@
         writer: SummaryWriter = None,
         test_set: bool = False,
 ) -> dict[str, np.ndarray]:
-    running_loss = 0.0
-    running_dice = 0.0
-    running_hausdorff = 0.0
     n_batches = len(dataloader)
-    history = {"loss": np.zeros(n_batches), "dice": np.zeros(n_batches), "hausdorff": np.zeros(n_batches)}
+    running_metrics = {
+        "loss": 0.0,
+        "dice": 0.0,
+        "hausdorff": 0.0
+    }
+    history = {
+        "loss": np.zeros(n_batches),
+        "dice": np.zeros(n_batches),
+        "hausdorff": np.zeros(n_batches)
+    }
 
     desc = "Testing" if test_set else "Validation"
     progress = tqdm(enumerate(dataloader), total=n_batches, desc=desc, unit="batch")
@@ -107,28 +114,22 @@
             preds = model(imgs)
             loss = criterion(preds, masks)
 
-            history["loss"][i] = loss["combined"].item()
-            history["dice"][i] = dice_score(preds, masks)
-            history["hausdorff"][i] = hausdorff_distance(preds, masks)
+            history, running_metrics = update_history(history, running_metrics, masks, preds, loss, i)
 
             if not test_set and writer is not None:
                 global_step = epoch * n_batches + i
-                writer.add_scalar("Loss/val", history["loss"][i], global_step)
-                writer.add_scalar("Dice/val", history["dice"][i], global_step)
-                writer.add_scalar("Hausdorff/val", history["hausdorff"][i], global_step)
+                writer.add_scalar("Val/Loss", history["loss"][i], global_step)
+                writer.add_scalar("Val/Dice", history["dice"][i], global_step)
+                writer.add_scalar("Val/Hausdorff", history["hausdorff"][i], global_step)
 
                 if i == 0:
-                    writer.add_images("Images/val", imgs, global_step)
-                    writer.add_images("Masks/val", masks, global_step)
-                    writer.add_images("Predictions/val", preds, global_step)
-
-            running_loss += history["loss"][i]
-            running_dice += history["dice"][i]
-            running_hausdorff += history["hausdorff"][i]
+                    writer.add_images("Val/Images", imgs, global_step)
+                    writer.add_images("Val/Masks", masks, global_step)
+                    writer.add_images("Val/Predictions", preds, global_step)
 
             progress.set_postfix({
-                "loss": f"{running_loss / (i + 1):.4f}",
-                "dice": f"{running_dice / (i + 1):.4f}",
+                "loss": f"{history["loss"][i]:.4f}",
+                "dice": f"{history["dice"][i]:.4f}",
             })
 
     return history
@@ -140,7 +141,7 @@
     print(f"Using device: {DEVICE}")
 
     model_name = type(model).__name__
-    model_name_ext = model_name + time.strftime("_%d-%m-%Y_%H-%M-%S_")
+    model_name_ext = model_name + time.strftime("_%d-%m-%Y_%H-%M-%S")
 
     log_dir = os.path.join("..", "logs", model_name_ext)
     writer = SummaryWriter(log_dir=log_dir)
@@ -155,16 +156,14 @@
     test_loader = DataLoader(test_set, batch_size=BATCH_SIZE, shuffle=False, num_workers=NUM_WORKERS, pin_memory=True)
 
     optimizer = optim.AdamW(model.parameters(), lr=LEARNING_RATE)
-    scheduler = lr_scheduler.OneCycleLR(
-        optimizer,
-        max_lr=LEARNING_RATE,
-        steps_per_epoch=len(train_loader),
-        epochs=N_EPOCHS
-    )
+    scheduler = lr_scheduler.ReduceLROnPlateau(optimizer, mode="max", factor=0.1, min_lr=1e-6, patience=5)
     criterion = BCEDiceLoss()
     scaler = torch.amp.GradScaler()
 
-    train_hist, val_hist = {}, {}
+    best_val_dice = 0
+    best_scores = {}
+    best_model_path = ""
+
     for epoch in range(N_EPOCHS):
         print(f"\nEpoch [{epoch + 1}/{N_EPOCHS}] - {model_name}")
         print("-" * 30)
@@ -178,7 +177,6 @@
             scaler,
             epoch,
             writer=writer,
-            scheduler=scheduler
         )
         val_hist = eval_step(
             model,
@@ -189,10 +187,30 @@
             writer=writer
         )
 
-        train_loss = train_hist["loss"].mean()
-        train_dice = train_hist["dice"].mean()
-        val_loss = val_hist["loss"].mean()
-        val_dice = val_hist["dice"].mean()
+        train_loss = train_hist["loss"][-1]
+        train_dice = train_hist["dice"][-1]
+        train_hausdorff = train_hist["hausdorff"][-1]
+        val_loss = val_hist["loss"][-1]
+        val_dice = val_hist["dice"][-1]
+        val_hausdorff = val_hist["hausdorff"][-1]
+
+        scheduler.step(val_dice)
+
+        if val_dice > best_val_dice:
+            best_val_dice = val_dice
+            best_scores = {
+                "train_loss": train_loss,
+                "train_dice": train_dice,
+                "train_hausdorff": train_hausdorff,
+                "val_loss": val_loss,
+                "val_dice": val_dice,
+                "val_hausdorff": val_hausdorff,
+            }
+            best_model_path = os.path.join("..", "bin", f"{model_name_ext}.pth")
+
+            os.makedirs(os.path.dirname(best_model_path), exist_ok=True)
+            torch.save(model.state_dict(), best_model_path)
+            print(f"Model improved! - Saved at: {best_model_path}")
 
         print(f"lr: {scheduler.get_last_lr()[0]:.6f}")
         print(f"Train Loss: {train_loss:.4f} - Train Dice: {train_dice:.4f}")
@@ -200,47 +218,42 @@
 
     print("-" * 30 + "\nTraining complete\n" + "-" * 30)
 
+    model.load_state_dict(torch.load(best_model_path))
+    model.eval()
+
     test_hist = eval_step(model, test_loader, criterion, DEVICE, test_set=True)
-    test_loss = test_hist["loss"].mean()
-    test_dice = test_hist["dice"].mean()
+    test_loss = test_hist["loss"][-1]
+    test_dice = test_hist["dice"][-1]
+    test_hausdorff = test_hist["hausdorff"][-1]
     print(f"Test Loss: {test_loss:.4f} - Test Dice: {test_dice:.4f}")
 
     # For some reason, the metrics dict are not being shown in tensorboard,
     # so we moved them to the hparams dict.
     writer.add_hparams(
         {
-<<<<<<< HEAD
+            'hparam/hp_model': model_name,
             'hparam/hp_optimizer': type(optimizer).__name__,
             'hparam/hp_scheduler': type(scheduler).__name__,
             'hparam/hp_learning_rate': LEARNING_RATE,
             'hparam/hp_batch_size': BATCH_SIZE,
             'hparam/hp_n_epochs': N_EPOCHS,
 
-=======
-            'hparam/hp_learning_rate': LEARNING_RATE,
-            'hparam/hp_batch_size': BATCH_SIZE,
-            'hparam/hp_n_epochs': N_EPOCHS,
->>>>>>> cdf2b038
-            'hparam/m_train_loss': train_hist["loss"].mean(),
-            'hparam/m_train_dice': train_hist["dice"].mean(),
-            'hparam/m_train_hausdorff': train_hist["hausdorff"].mean(),
-            'hparam/m_val_loss': val_hist["loss"].mean(),
-            'hparam/m_val_dice': val_hist["dice"].mean(),
-            'hparam/m_val_hausdorff': val_hist["hausdorff"].mean(),
+            'hparam/m_train_loss': best_scores["train_loss"],
+            'hparam/m_train_dice': best_scores["train_dice"],
+            'hparam/m_train_hausdorff': best_scores["train_hausdorff"],
+            'hparam/m_val_loss': best_scores["val_loss"],
+            'hparam/m_val_dice': best_scores["val_dice"],
+            'hparam/m_val_hausdorff': best_scores["val_hausdorff"],
             'hparam/m_test_loss': test_loss,
             'hparam/m_test_dice': test_dice,
-            'hparam/m_test_hausdorff': test_hist["hausdorff"].mean(),
+            'hparam/m_test_hausdorff': test_hausdorff,
         },
         {}
     )
 
-    model_path = os.path.join("..", "bin", f"{model_name_ext}dice{int(test_dice * 100):}.pth")
-    os.makedirs(os.path.dirname(model_path), exist_ok=True)
-    torch.save(model.state_dict(), model_path)
-    print(f"Model saved at: {model_path}\n\n")
-
     writer.flush()
     writer.close()
+    print()
 
 
 if __name__ == "__main__":
